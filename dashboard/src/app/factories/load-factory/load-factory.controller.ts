/*
 * Copyright (c) 2015-2017 Red Hat, Inc.
 * All rights reserved. This program and the accompanying materials
 * are made available under the terms of the Eclipse Public License v1.0
 * which accompanies this distribution, and is available at
 * http://www.eclipse.org/legal/epl-v10.html
 *
 * Contributors:
 *   Red Hat, Inc. - initial API and implementation
 */
'use strict';
import {CheAPI} from '../../../components/api/che-api.factory';
import {LoadFactoryService} from './load-factory.service';
import {CheNotification} from '../../../components/notification/che-notification.factory';
import {RouteHistory} from '../../../components/routing/route-history.service';
import {CheJsonRpcApi} from '../../../components/api/json-rpc/che-json-rpc-api.factory';
import {CheJsonRpcMasterApi} from '../../../components/api/json-rpc/che-json-rpc-master-api';

const WS_AGENT_STEP: number = 3

/**
 * This class is handling the controller for the factory loading.
 * @author Ann Shumilova
 */
export class LoadFactoryController {
  private cheAPI: CheAPI;
  private $timeout: ng.ITimeoutService;
  private $mdDialog: ng.material.IDialogService;
  private loadFactoryService: LoadFactoryService;
  private lodash: _.LoDashStatic;
  private cheNotification: CheNotification;
  private $location: ng.ILocationService;
  private routeHistory: RouteHistory;
  private $window: ng.IWindowService;
  private routeParams: any;

  private workspaces: Array<che.IWorkspace>;
  private workspace: che.IWorkspace;
  private projectsToImport: number;

  private factory: che.IFactory;
  private jsonRpcMasterApi: CheJsonRpcMasterApi;


  /**
   * Default constructor that is using resource
   * @ngInject for Dependency injection
   */
  constructor(cheAPI: CheAPI, cheJsonRpcApi: CheJsonRpcApi, $route: ng.route.IRouteService, $timeout: ng.ITimeoutService,
              $mdDialog: ng.material.IDialogService, loadFactoryService: LoadFactoryService, lodash: _.LoDashStatic, cheNotification: CheNotification,
              $location: ng.ILocationService, routeHistory: RouteHistory, $window: ng.IWindowService) {
    this.cheAPI = cheAPI;
    this.$timeout = $timeout;
    this.$mdDialog = $mdDialog;
    this.loadFactoryService = loadFactoryService;
    this.lodash = lodash;
    this.cheNotification = cheNotification;
    this.$location = $location;
    this.routeHistory = routeHistory;
    this.$window = $window;

    this.workspaces = [];
    this.workspace = {};
    this.hideMenuAndFooter();
    this.jsonRpcMasterApi = cheJsonRpcApi.getJsonRpcMasterApi(cheAPI.getWorkspace().getJsonRpcApiLocation());

    this.loadFactoryService.resetLoadProgress();
    this.loadFactoryService.setLoadFactoryInProgress(true);

    this.routeParams = $route.current.params;
    this.getFactoryData();
  }

  /**
   * Hides menu and footer to maximize view.
   */
  hideMenuAndFooter(): void {
    angular.element(document.querySelectorAll('[id*=navmenu]')).hide();
    angular.element(document.querySelectorAll('.che-footer')).hide();
  }

  /**
   * Restores the menu and footer.
   */
  restoreMenuAndFooter(): void {
    angular.element(document.querySelectorAll('[id*=navmenu]')).show();
    angular.element(document.querySelectorAll('.che-footer')).show();
  }

  /**
   * Retrieves factory data.
   */
  getFactoryData(): void {
    let promise;
    if (this.routeParams.id) {
      this.factory = this.cheAPI.getFactory().getFactoryById(this.routeParams.id);
      promise = this.cheAPI.getFactory().fetchFactoryById(this.routeParams.id);
    } else if (this.routeParams) {
      promise = this.processFactoryParameters(this.routeParams);
    } else {
      this.getLoadingSteps()[this.getCurrentProgressStep()].hasError = true;
      this.getLoadingSteps()[this.getCurrentProgressStep()].logs = 'Required parameters for loading factory are not there.';
    }
    if (promise) {
      promise.then((factory: che.IFactory) => {
        this.factory = factory;

        // check factory polices:
        if (!this.checkPolicies(this.factory)) {
          return;
        }

        // check factory contains workspace config:
        if (!this.factory.workspace) {
          this.getLoadingSteps()[this.getCurrentProgressStep()].hasError = true;
          this.getLoadingSteps()[this.getCurrentProgressStep()].logs = 'Factory has no workspace config.';
        } else {
          this.fetchWorkspaces();
        }
      }, (error: any) => {
        this.handleError(error);
      });
    }
  }

  /**
   * Processes factory parameters.
   *
   * @param parameters
   * @returns {any}
   */
  processFactoryParameters(parameters: any): ng.IPromise<any> {
    // user name and factory name should be handled differently:
    if (parameters.name || parameters.user) {
      if (Object.keys(parameters).length === 2) {
        return this.processUser(parameters.user, parameters.name);
      } else {
        let paramName = parameters.name ? 'Factory name' : 'User name';
        this.getLoadingSteps()[this.getCurrentProgressStep()].logs = 'Invalid factory URL. ' + paramName + ' is missed or misspelled.';
        this.getLoadingSteps()[this.getCurrentProgressStep()].hasError = true;
        return null;
      }
    }

    return this.cheAPI.getFactory().fetchParameterFactory(parameters);
  }

  /**
   * Processes factory's user. Checks user with such name exists.
   *
   * @param name user name
   * @param factoryName
   * @returns {IPromise<IHttpPromiseCallbackArg<any>>}
   */
  processUser(name: string, factoryName: string): ng.IPromise<any> {
    return this.cheAPI.getUser().fetchUserByName(name).then((user: che.IUser) => {
      return this.cheAPI.getFactory().fetchFactoryByName(factoryName, user.id);
    }, (error: any) => {
      this.getLoadingSteps()[this.getCurrentProgressStep()].logs = 'Invalid factory URL. User with name ' + name + ' does not exist.';
      this.getLoadingSteps()[this.getCurrentProgressStep()].hasError = true;
      return null;
    });
  }

  /**
   * Checks factory's policies.
   *
   * @param factory factory to be checked
   * @returns {boolean} <code>true</code> if factory policies validation has passed
   */
  checkPolicies(factory: che.IFactory): boolean {
    if (!factory.policies || !factory.policies.referer) {
      return true;
    }
    // process referrer:
    let factoryReferrer  = factory.policies.referer;
    let referrer = document.referrer;
    if (referrer && (referrer.indexOf(factoryReferrer) >= 0)) {
      return true;
    } else {
      this.getLoadingSteps()[this.getCurrentProgressStep()].logs = 'Factory referrer policy does not match the current one.';
      this.getLoadingSteps()[this.getCurrentProgressStep()].hasError = true;
      return false;
    }
  }

  /**
   * Handles pointed error - prints it on the proper screen.
   *
   * @param error error to be handled
   */
  handleError(error: any): void {
    if (error && error.data.message) {
      this.getLoadingSteps()[this.getCurrentProgressStep()].logs = error.data.message;
      this.cheNotification.showError(error.data.message);
    }
    this.getLoadingSteps()[this.getCurrentProgressStep()].hasError = true;
  }

  /**
   * Detect workspace to start: create new one or get created one.
   */
  getWorkspaceToStart(): void {
    let createPolicy = (this.factory.policies) ? this.factory.policies.create : 'perClick';
    var workspace = null;
    switch (createPolicy) {
      case 'perUser' :
        workspace = this.lodash.find(this.workspaces, (w: che.IWorkspace) => {
          return this.factory.id === w.attributes.factoryId;
        });
        break;
      case 'perAccount' :
        // todo when account is ready
        workspace = this.lodash.find(this.workspaces, (w: che.IWorkspace) => {
          return this.factory.workspace.name === w.config.name;
        });
        break;
      case 'perClick' :
        break;
    }

    if (workspace) {
      this.startWorkspace(workspace);
    } else {
      this.createWorkspace();
    }
  }

  /**
   * Fetches workspaces.
   */
  fetchWorkspaces(): any {
    this.loadFactoryService.goToNextStep();

    let promise = this.cheAPI.getWorkspace().fetchWorkspaces();
    promise.then(() => {
      this.workspaces = this.cheAPI.getWorkspace().getWorkspaces();
      this.getWorkspaceToStart();
    }, () => {
      this.workspaces = this.cheAPI.getWorkspace().getWorkspaces();
      this.getWorkspaceToStart();
    });
  }

  /**
   * Create workspace from factory config.
   */
  createWorkspace(): any {
    let config = this.factory.workspace;
    // set factory attribute:
    let attrs = {factoryId: this.factory.id};
    config.name = this.getWorkspaceName(config.name);

    // todo: fix account when ready:
    let creationPromise = this.cheAPI.getWorkspace().createWorkspaceFromConfig(null, config, attrs);
    creationPromise.then((data: any) => {
      this.$timeout(() => {
        this.startWorkspace(data);
      }, 1000);
    }, (error: any) => {
      this.handleError(error);
    });
  }

  /**
   * Get workspace name by detecting the existing names
   * and generate new name if necessary.
   *
   * @param name workspace name
   * @returns {string} generated name
   */
  getWorkspaceName(name: string): string {
    if (this.workspaces.length === 0) {
      return name;
    }
    let existingNames = this.lodash.pluck(this.workspaces, 'config.name');

    if (existingNames.indexOf(name) < 0) {
      return name;
    }

    let generatedName = name;
    let counter = 1;
    while (existingNames.indexOf(generatedName) >= 0) {
      generatedName = name + '_' + counter++;
    }
    return generatedName;
  }

  /**
   * Checks workspace status and starts it if necessary,
   *
   * @param workspace workspace to process
   */
  startWorkspace(workspace: che.IWorkspace): void {
    this.workspace = workspace;

    if (workspace.status === 'RUNNING') {
      this.loadFactoryService.setCurrentProgressStep(4);
      this.importProjects();
      return;
    }

    this.subscribeOnEvents(workspace);

    this.$timeout(() => {
      this.doStartWorkspace(workspace);
    }, 2000);
  }

  /**
   * Performs workspace start.
   *
   * @param workspace
   */
  doStartWorkspace(workspace: che.IWorkspace): void {
    let startWorkspacePromise = this.cheAPI.getWorkspace().startWorkspace(workspace.id, workspace.config.defaultEnv);
    this.loadFactoryService.goToNextStep();

    startWorkspacePromise.then((data:  any) => {
      console.log('Workspace started', data);
    }, (error: any) => {
      let errorMessage;

      if (!error || !error.data) {
        errorMessage = 'This factory is unable to start a new workspace.';
      } else if (error.data.errorCode === 10000 && error.data.attributes) {
        let attributes = error.data.attributes;

        errorMessage = 'This factory is unable to start a new workspace.' +
        ' Your running workspaces are consuming ' +
        attributes.used_ram + attributes.ram_unit + ' RAM.' +
        ' Your current RAM limit is ' + attributes.limit_ram + attributes.ram_unit +
        '. This factory requested an additional ' +
        attributes.required_ram + attributes.ram_unit + '.' +
        '  You can stop other workspaces to free resources.';
      } else {
        errorMessage = error.data.message;
      }

      this.handleError({data: {message: errorMessage}});
    });
  }

<<<<<<< HEAD
  subscribeOnEvents(data: any, bus: any): void {
    // get channels
    let statusLink = this.lodash.find(data.links, (link: any) => {
      return link.rel === 'environment/statusChannel';
    });

    let outputLink = this.lodash.find(data.links, (link: any) => {
      return link.rel === 'environment/outputChannel';
    });

=======
  subscribeOnEvents(data: any): void {
>>>>>>> a27da4f0
    let workspaceId = data.id;

    let environmentStatusHandler = (message: any) => {
      if (message.eventType === 'DESTROYED' && message.workspaceId === data.id) {
        this.getLoadingSteps()[this.getCurrentProgressStep()].hasError = true;

        // need to show the error
        this.$mdDialog.show(
          this.$mdDialog.alert()
            .title('Unable to start workspace')
            .content('Unable to start workspace. It may be linked to OutOfMemory or the container has been destroyed')
            .ariaLabel('Workspace start')
            .ok('OK')
        );
      }
      if (message.eventType === 'ERROR' && message.workspaceId === data.id) {
        this.getLoadingSteps()[this.getCurrentProgressStep()].hasError = true;
        // need to show the error
        this.$mdDialog.show(
          this.$mdDialog.alert()
            .title('Error when starting workspace')
            .content('Unable to start workspace. Error when trying to start the workspace: ' + message.error)
            .ariaLabel('Workspace start')
            .ok('OK')
        );
      }
      console.log('Status channel of workspaceID', workspaceId, message);
    };

    this.jsonRpcMasterApi.subscribeEnvironmentStatus(workspaceId, environmentStatusHandler);

    let environmentOutputHandler = (message: any) => {
      // skip displaying machine logs after workspace agent:
      if (this.loadFactoryService.getCurrentProgressStep() === WS_AGENT_STEP) {
        return;
      }
      message = this.getDisplayMachineLog(message);
      if (this.getLoadingSteps()[this.getCurrentProgressStep()].logs.length > 0) {
        this.getLoadingSteps()[this.getCurrentProgressStep()].logs = this.getLoadingSteps()[this.getCurrentProgressStep()].logs + '\n' + message;
      } else {
        this.getLoadingSteps()[this.getCurrentProgressStep()].logs = message;
      }
    };

    let machines = this.getMachineNames(data.config);
    machines.forEach((machine: string) => {
      this.jsonRpcMasterApi.subscribeEnvironmentOutput(workspaceId, machine, environmentOutputHandler);
    });

    let workspaceStatusHandler = (message: any) => {
      if (message.eventType === 'ERROR' && message.workspaceId === workspaceId) {
        // need to show the error
        this.$mdDialog.show(
          this.$mdDialog.alert()
            .title('Error when starting agent')
            .content('Unable to start workspace agent. Error when trying to start the workspace agent: ' + message.error)
            .ariaLabel('Workspace agent start')
            .ok('OK')
        );
        this.getLoadingSteps()[this.getCurrentProgressStep()].hasError = true;
      }

      if (message.eventType === 'RUNNING' && message.workspaceId === workspaceId) {
        this.finish();
      }
    };

    this.jsonRpcMasterApi.subscribeWorkspaceStatus(workspaceId, workspaceStatusHandler);

    let wsAgentHandler = (message: any) => {
      if (this.loadFactoryService.getCurrentProgressStep() < WS_AGENT_STEP) {
        this.loadFactoryService.setCurrentProgressStep(WS_AGENT_STEP);
      }

      if (this.getLoadingSteps()[WS_AGENT_STEP].logs.length > 0) {
        this.getLoadingSteps()[WS_AGENT_STEP].logs = this.getLoadingSteps()[WS_AGENT_STEP].logs + '\n' + message;
      } else {
        this.getLoadingSteps()[WS_AGENT_STEP].logs = message;
      }
    };

    this.jsonRpcMasterApi.subscribeWsAgentOutput(workspaceId, wsAgentHandler);
  }

  /**
   * Gets the log to be displayed per machine.
   *
   * @param log origin log content
   * @returns {*} parsed log
   */
  getDisplayMachineLog(log: any): string {
    log = angular.fromJson(log);
    if (angular.isObject(log)) {
      return '[' + log.machineName + '] ' + log.content;
    } else {
      return log;
    }
  }

  getMachineNames(workspaceConfig: any): Array<string> {
    let machines = [];
    let environments = workspaceConfig.environments;
    let envName = workspaceConfig.defaultEnv;
    let defaultEnvironment = environments[envName];
    if (!defaultEnvironment) {
      return machines;
    }

    return Object.keys(defaultEnvironment.machines);
  }

  /**
   * Performs importing projects.
   */
  importProjects(): void {
    let promise = this.cheAPI.getWorkspace().fetchWorkspaceDetails(this.workspace.id);
    promise.then(() => {
      let projects = this.cheAPI.getWorkspace().getWorkspacesById().get(this.workspace.id).config.projects;
      this.detectProjectsToImport(projects);
    }, (error: any) => {
      if (error.status !== 304) {
        let projects = this.cheAPI.getWorkspace().getWorkspacesById().get(this.workspace.id).config.projects;
        this.detectProjectsToImport(projects);
      } else {
        this.handleError(error);
      }
    });
  }

  /**
   * Detects the projects to be imported.
   *
   * @param projects projects list
   */
  detectProjectsToImport(projects: Array<che.IProject>): void {
    this.projectsToImport = 0;

    projects.forEach((project: che.IProject) => {
      if (!this.isProjectOnFileSystem(project)) {
        this.projectsToImport++;
        this.importProject(this.workspace.id, project);
      }
    });

    if (this.projectsToImport === 0) {
      this.finish();
    }
  }

  /**
   * Project is on file system if there is no errors except code=9.
   */
  isProjectOnFileSystem(project: che.IProject): boolean {
    let problems = project.problems;
    if (!problems || problems.length === 0) {
      return true;
    }

    for (let i = 0; i < problems.length; i++) {
      if (problems[i].code === 10) {
        return false;
      }
    }

    return true;
  }

  /**
   * Performs project import to pointed workspace.
   *
   * @param workspaceId workspace id, where project should be imported to
   * @param project project to be imported
   */
  importProject(workspaceId: string, project: che.IProject): void {
    var promise;
    let wsAgentApi = this.cheAPI.getWorkspace().getWorkspaceAgent(workspaceId).getWsAgentApi();

    let projectImportHandler = (message: any) => {
      this.getLoadingSteps()[this.getCurrentProgressStep()].logs = message.line;
    };
    wsAgentApi.subscribeProjectImport(project.name, projectImportHandler);

    let projectService = this.cheAPI.getWorkspace().getWorkspaceAgent(workspaceId).getProject();
    promise = projectService.importProject(project.name, project.source);

    // needs to update configuration of the project
    let updatePromise = promise.then(() => {
      projectService.updateProject(project.name, project);
    }, (error: any) => {
      this.handleError(error);
    });

    updatePromise.then(() => {
      this.projectsToImport--;
      if (this.projectsToImport === 0) {
        this.finish();
      }
      wsAgentApi.unSubscribeProjectImport(project.name, projectImportHandler);
    }, (error: any) => {
      wsAgentApi.unSubscribeProjectImport(project.name, projectImportHandler);
      this.handleError(error);

      // need to show the error
      this.$mdDialog.show(
        this.$mdDialog.alert()
          .title('Error while importing project')
          .content(error.statusText + ': ' + error.data.message)
          .ariaLabel('Import project')
          .ok('OK')
      );
    });
  }

  /**
   * Performs operations at the end of accepting factory.
   */
  finish(): void {
    this.loadFactoryService.setCurrentProgressStep(4);

    // people should go back to the dashboard after factory is initialized
    this.routeHistory.pushPath('/');

    var ideParams = [];
    if (this.routeParams) {
      if (this.routeParams.id || (this.routeParams.name && this.routeParams.user)) {
        ideParams.push('factory-id:' + this.factory.id);
      } else {
        // add every factory parameter by prefix
        Object.keys(this.routeParams).forEach((key: string) => {
          ideParams.push('factory-' + key + ':' + this.$window.encodeURIComponent(this.routeParams[key]));
        });
      }

      // add factory mode
      ideParams.push('factory:' + 'true');
    }
    // add workspace Id
    ideParams.push('workspaceId:' + this.workspace.id);

    this.$location.path(this.getIDELink()).search('ideParams', ideParams);

    // restore elements
    this.restoreMenuAndFooter();
  }

  /**
   * Returns workspace name.
   *
   * @returns {string}
   */
  getWorkspace(): string {
    return this.workspace.config.name;
  }

  /**
   * Returns the text(logs) of pointed step.
   *
   * @param stepNumber number of step
   * @returns {string} step's text
   */
  getStepText(stepNumber: number): string {
    return this.loadFactoryService.getStepText(stepNumber);
  }

  /**
   * Returns loading steps of the factory.
   *
   * @returns {any}
   */
  getLoadingSteps(): any {
    return this.loadFactoryService.getFactoryLoadingSteps();
  }

  /**
   * Returns the current step, which is in progress.
   *
   * @returns {any} the info of current step, which is in progress
   */
  getCurrentProgressStep(): any {
    return this.loadFactoryService.getCurrentProgressStep();
  }

  /**
   * Returns the loading factory in progress state.
   *
   * @returns {boolean}
   */
  isLoadFactoryInProgress(): boolean {
    return this.loadFactoryService.isLoadFactoryInProgress();
  }

  /**
   * Set the loading factory process in progress.
   */
  setLoadFactoryInProgress(): void {
    this.loadFactoryService.setLoadFactoryInProgress(true);
  }

  /**
   * Reset the loading factory process.
   */
  resetLoadFactoryInProgress(): void {
    this.restoreMenuAndFooter();
    let newLocation = this.isResourceProblem() ? '/workspaces' : '/factories';
    this.$location.path(newLocation);
    this.loadFactoryService.resetLoadProgress();
  }

  /**
   * Returns IDE link.
   *
   * @returns {string} IDE application link
   */
  getIDELink() {
    return '/ide/' + this.workspace.namespace + '/' + this.workspace.config.name;
  }

  /**
   * Performs navigation back to dashboard.
   */
  backToDashboard(): void {
    this.restoreMenuAndFooter();
    this.$location.path('/');
  }

  /**
   * Performs downloading of the logs.
   */
  downloadLogs(): void {
    let logs = '';
    this.getLoadingSteps().forEach((step) => {
      logs += step.logs + '\n';
    });
    window.open('data:text/csv,' + encodeURIComponent(logs));
  }

  /**
   * Returns whether there was problem with resources.
   *
   * @returns {any|boolean}
   */
  isResourceProblem(): boolean {
    let currentCreationStep = this.getLoadingSteps()[this.getCurrentProgressStep()];
    return currentCreationStep.hasError && currentCreationStep.logs.includes('You can stop other workspaces');
  }
}<|MERGE_RESOLUTION|>--- conflicted
+++ resolved
@@ -342,20 +342,7 @@
     });
   }
 
-<<<<<<< HEAD
-  subscribeOnEvents(data: any, bus: any): void {
-    // get channels
-    let statusLink = this.lodash.find(data.links, (link: any) => {
-      return link.rel === 'environment/statusChannel';
-    });
-
-    let outputLink = this.lodash.find(data.links, (link: any) => {
-      return link.rel === 'environment/outputChannel';
-    });
-
-=======
   subscribeOnEvents(data: any): void {
->>>>>>> a27da4f0
     let workspaceId = data.id;
 
     let environmentStatusHandler = (message: any) => {
