/*
 * Copyright (c) 2012-2017 Red Hat, Inc.
 * All rights reserved. This program and the accompanying materials
 * are made available under the terms of the Eclipse Public License v1.0
 * which accompanies this distribution, and is available at
 * http://www.eclipse.org/legal/epl-v10.html
 *
 * Contributors:
 *   Red Hat, Inc. - initial API and implementation
 */
package org.eclipse.che.selenium.core.workspace;

import static java.lang.String.format;
import static org.eclipse.che.selenium.core.workspace.MemoryMeasure.GB;

import java.util.concurrent.CompletableFuture;
import java.util.concurrent.ExecutionException;
import java.util.concurrent.atomic.AtomicReference;
import javax.annotation.PreDestroy;
import org.eclipse.che.api.core.model.workspace.Workspace;
import org.eclipse.che.api.workspace.shared.dto.WorkspaceConfigDto;
import org.eclipse.che.selenium.core.client.TestWorkspaceServiceClient;
import org.eclipse.che.selenium.core.user.TestUser;
import org.slf4j.Logger;
import org.slf4j.LoggerFactory;

/** @author Anatolii Bazko */
public class TestWorkspaceImpl implements TestWorkspace {
  private static final Logger LOG = LoggerFactory.getLogger(TestWorkspaceImpl.class);

  private final String name;
  private final CompletableFuture<Void> future;
  private final TestUser owner;
  private final AtomicReference<String> id;
  private final TestWorkspaceServiceClient workspaceServiceClient;

  public TestWorkspaceImpl(
      String name,
      TestUser owner,
      int memoryInGB,
<<<<<<< HEAD
      WorkspaceConfigDto template,
      TestWorkspaceServiceClient workspaceServiceClient) {
    if (template == null) {
      throw new IllegalStateException("Workspace template cannot be null");
    }
=======
      String template,
      TestWorkspaceServiceClient testWorkspaceServiceClient) {
>>>>>>> 8149fe51
    this.name = name;
    this.owner = owner;
    this.id = new AtomicReference<>();
    this.workspaceServiceClient = testWorkspaceServiceClient;

    this.future =
        CompletableFuture.runAsync(
            () -> {
              try {
                final Workspace ws =
                    workspaceServiceClient.createWorkspace(name, memoryInGB, GB, template);
                workspaceServiceClient.start(id.updateAndGet((s) -> ws.getId()), name, owner);
                LOG.info("Workspace name='{}' id='{}' started.", name, ws.getId());
              } catch (Exception e) {
                String errorMessage = format("Workspace name='%s' start failed.", name);
                LOG.error(errorMessage, e);

                try {
                  workspaceServiceClient.delete(name, owner.getName());
                } catch (Exception e1) {
                  throw new IllegalStateException(
                      format("Failed to remove workspace name='%s' when start is failed.", name),
                      e);
                }

                throw new IllegalStateException(errorMessage, e);
              }
            });
  }

  @Override
  public void await() throws InterruptedException, ExecutionException {
    future.get();
  }

  @Override
  public String getName() throws ExecutionException, InterruptedException {
    return future.thenApply(aVoid -> name).get();
  }

  @Override
  public String getId() throws ExecutionException, InterruptedException {
    return future.thenApply(aVoid -> id.get()).get();
  }

  @Override
  public TestUser getOwner() {
    return owner;
  }

  @PreDestroy
  @Override
  public void delete() {
    future.thenAccept(
        aVoid -> {
          try {
            workspaceServiceClient.delete(name, owner.getName());
          } catch (Exception e) {
            throw new RuntimeException(format("Failed to remove workspace '%s'", this), e);
          }
        });
  }
}<|MERGE_RESOLUTION|>--- conflicted
+++ resolved
@@ -38,16 +38,11 @@
       String name,
       TestUser owner,
       int memoryInGB,
-<<<<<<< HEAD
       WorkspaceConfigDto template,
-      TestWorkspaceServiceClient workspaceServiceClient) {
+      TestWorkspaceServiceClient testWorkspaceServiceClient) {
     if (template == null) {
       throw new IllegalStateException("Workspace template cannot be null");
     }
-=======
-      String template,
-      TestWorkspaceServiceClient testWorkspaceServiceClient) {
->>>>>>> 8149fe51
     this.name = name;
     this.owner = owner;
     this.id = new AtomicReference<>();
