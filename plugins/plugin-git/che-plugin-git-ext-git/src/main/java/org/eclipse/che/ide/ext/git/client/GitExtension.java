--- conflicted
+++ resolved
@@ -44,11 +44,8 @@
 import org.eclipse.che.ide.ext.git.client.action.ShowMergeAction;
 import org.eclipse.che.ide.ext.git.client.action.ShowRemoteAction;
 import org.eclipse.che.ide.ext.git.client.action.ShowStatusAction;
-<<<<<<< HEAD
 import org.eclipse.che.ide.ext.git.client.action.ToggleGitPanelAction;
-=======
 import org.vectomatic.dom.svg.ui.SVGImage;
->>>>>>> 3d90ca43
 
 /**
  * Extension add Git support to the IDE Application.
@@ -101,14 +98,10 @@
       CompareWithRevisionAction compareWithRevisionAction,
       NextDiffAction nextDiffAction,
       PreviousDiffAction previousDiffAction,
-<<<<<<< HEAD
+      KeyBindingAgent keyBinding,
       ToggleGitPanelAction gitPanelAction,
-      KeyBindingAgent keyBinding) {
-=======
-      KeyBindingAgent keyBinding,
       GitNotificationsSubscriber gitNotificationsSubscriber) {
     gitNotificationsSubscriber.subscribe();
->>>>>>> 3d90ca43
 
     resources.gitCSS().ensureInjected();
     resources.gitPanelCss().ensureInjected();
