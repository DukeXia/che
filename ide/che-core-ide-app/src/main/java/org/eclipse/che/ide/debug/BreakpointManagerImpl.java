--- conflicted
+++ resolved
@@ -341,17 +341,6 @@
         event -> onOpenEditor(event.getFile().getLocation().toString(), event.getEditor()));
 
     eventBus.addHandler(FileContentUpdateEvent.TYPE, this::onFileContentUpdate);
-<<<<<<< HEAD
-=======
-
-    eventBus.addHandler(
-        DeleteProjectEvent.TYPE,
-        event -> {
-          ProjectConfigDto config = event.getProjectConfig();
-          String path = config.getPath() + "/";
-          deleteBreakpoints(path);
-        });
->>>>>>> 39dd1f08
 
     eventBus.addHandler(
         ResourceChangedEvent.getType(),
