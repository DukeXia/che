--- conflicted
+++ resolved
@@ -55,15 +55,13 @@
     public static final String COMMAND_PREVIEW_URL_ATTRIBUTE_NAME = "previewUrl";
     public static final String COMMAND_GOAL_ATTRIBUTE_NAME        = "goal";
 
-<<<<<<< HEAD
     public static final String WORKSPACE_STATUS_CHANGED_METHOD = "workspace/statusChanged";
     public static final String MACHINE_STATUS_CHANGED_METHOD   = "machine/statusChanged";
     public static final String SERVER_STATUS_CHANGED_METHOD    = "server/statusChanged";
     public static final String MACHINE_LOG_METHOD              = "machine/log";
     public static final String INSTALLER_LOG_METHOD            = "installer/log";
-=======
+
     public static final String ACTIVITY_CHECKER     = "activity-checker";
->>>>>>> 0be04a65
 
     private Constants() {}
 }