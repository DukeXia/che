/*
 * Copyright (c) 2012-2017 Red Hat, Inc.
 * All rights reserved. This program and the accompanying materials
 * are made available under the terms of the Eclipse Public License v1.0
 * which accompanies this distribution, and is available at
 * http://www.eclipse.org/legal/epl-v10.html
 *
 * Contributors:
 *   Red Hat, Inc. - initial API and implementation
 */
package org.eclipse.che.core.internal.resources;

import static org.eclipse.che.api.fs.server.WsPathUtils.ROOT;
import static org.eclipse.che.api.fs.server.WsPathUtils.absolutize;
import static org.eclipse.che.api.fs.server.WsPathUtils.resolve;

import com.google.inject.Provider;
import java.io.InputStream;
import java.net.URI;
import java.util.ArrayList;
import java.util.Arrays;
import java.util.HashMap;
import java.util.List;
import java.util.Map;
import org.eclipse.che.api.core.BadRequestException;
import org.eclipse.che.api.core.ConflictException;
import org.eclipse.che.api.core.ForbiddenException;
import org.eclipse.che.api.core.NotFoundException;
import org.eclipse.che.api.core.ServerException;
import org.eclipse.che.api.fs.server.FsManager;
import org.eclipse.che.api.fs.server.PathTransformer;
import org.eclipse.che.api.project.server.ProjectManager;
import org.eclipse.che.api.project.server.type.BaseProjectType;
import org.eclipse.che.api.workspace.server.model.impl.ProjectConfigImpl;
import org.eclipse.che.core.internal.utils.Policy;
import org.eclipse.core.commands.operations.IUndoContext;
import org.eclipse.core.commands.operations.UndoContext;
import org.eclipse.core.internal.resources.ICoreConstants;
import org.eclipse.core.internal.resources.OS;
import org.eclipse.core.internal.resources.ResourceException;
import org.eclipse.core.internal.resources.WorkspaceDescription;
import org.eclipse.core.internal.utils.Messages;
import org.eclipse.core.resources.IBuildConfiguration;
import org.eclipse.core.resources.IFile;
import org.eclipse.core.resources.IFilterMatcherDescriptor;
import org.eclipse.core.resources.IFolder;
import org.eclipse.core.resources.IMarker;
import org.eclipse.core.resources.IPathVariableManager;
import org.eclipse.core.resources.IProject;
import org.eclipse.core.resources.IProjectDescription;
import org.eclipse.core.resources.IProjectNatureDescriptor;
import org.eclipse.core.resources.IResource;
import org.eclipse.core.resources.IResourceChangeListener;
import org.eclipse.core.resources.IResourceRuleFactory;
import org.eclipse.core.resources.IResourceStatus;
import org.eclipse.core.resources.ISaveParticipant;
import org.eclipse.core.resources.ISavedState;
import org.eclipse.core.resources.ISynchronizer;
import org.eclipse.core.resources.IWorkspace;
import org.eclipse.core.resources.IWorkspaceDescription;
import org.eclipse.core.resources.IWorkspaceRoot;
import org.eclipse.core.resources.IWorkspaceRunnable;
import org.eclipse.core.resources.ResourcesPlugin;
import org.eclipse.core.resources.team.TeamHook;
import org.eclipse.core.runtime.Assert;
import org.eclipse.core.runtime.CoreException;
import org.eclipse.core.runtime.IPath;
import org.eclipse.core.runtime.IProgressMonitor;
import org.eclipse.core.runtime.IStatus;
import org.eclipse.core.runtime.MultiStatus;
import org.eclipse.core.runtime.OperationCanceledException;
import org.eclipse.core.runtime.Path;
import org.eclipse.core.runtime.Plugin;
import org.eclipse.core.runtime.Status;
import org.eclipse.core.runtime.SubProgressMonitor;
import org.eclipse.core.runtime.jobs.ISchedulingRule;
import org.eclipse.osgi.util.NLS;
import org.slf4j.Logger;
import org.slf4j.LoggerFactory;

/** @author Evgen Vidolob */
public class Workspace implements IWorkspace {

  public static final boolean caseSensitive =
      new java.io.File("a").compareTo(new java.io.File("A")) != 0;
  // $NON-NLS-1$ //$NON-NLS-2$
  private static final Logger LOG = LoggerFactory.getLogger(Workspace.class);
  protected final IWorkspaceRoot defaultRoot = new WorkspaceRoot(Path.ROOT, this);
  private final Provider<ProjectManager> projectManager;
  private final Provider<PathTransformer> pathTransformerProvider;
  private final Provider<FsManager> fsManagerProvider;
  /**
   * Work manager should never be accessed directly because accessor asserts that workspace is still
   * open.
   */
  protected WorkManager _workManager;
  /** The currently installed team hook. */
  protected TeamHook teamHook = null;

  private String wsPath;
  /**
   * Scheduling rule factory. This field is null if the factory has not been used yet. The accessor
   * method should be used rather than accessing this field directly.
   */
  private IResourceRuleFactory ruleFactory;

  private IUndoContext undoContext = new UndoContext();

  public Workspace(
      String path,
      Provider<ProjectManager> projectManager,
      Provider<PathTransformer> pathTransformerProvider,
      Provider<FsManager> fsManagerProvider) {
    this.wsPath = path;
    this.projectManager = projectManager;
    this.pathTransformerProvider = pathTransformerProvider;
    this.fsManagerProvider = fsManagerProvider;
    _workManager = new WorkManager(this);
    _workManager.startup(null);
    _workManager.postWorkspaceStartup();
  }

  public static WorkspaceDescription defaultWorkspaceDescription() {
    return new WorkspaceDescription("Workspace"); // $NON-NLS-1$
  }

  private static boolean deleteDirectory(java.io.File directory) {
    if (directory.exists()) {
      java.io.File[] files = directory.listFiles();
      if (null != files) {
        for (int i = 0; i < files.length; i++) {
          if (files[i].isDirectory()) {
            deleteDirectory(files[i]);
          } else {
            files[i].delete();
          }
        }
      }
    }
    return (directory.delete());
  }

  public String getAbsoluteWorkspacePath() {
    return pathTransformerProvider.get().transform(ROOT).toString();
  }

  public Resource newResource(IPath path, int type) {
    String message;
    switch (type) {
      case IResource.FOLDER:
        if (path.segmentCount() < ICoreConstants.MINIMUM_FOLDER_SEGMENT_LENGTH) {
          message =
              "Path must include project and resource name: " + path.toString(); // $NON-NLS-1$
          Assert.isLegal(false, message);
        }
        return new Folder(path.makeAbsolute(), this);
      case IResource.FILE:
        if (path.segmentCount() < ICoreConstants.MINIMUM_FILE_SEGMENT_LENGTH) {
          message =
              "Path must include project and resource name: " + path.toString(); // $NON-NLS-1$
          Assert.isLegal(false, message);
        }
        return new File(path.makeAbsolute(), this);
      case IResource.PROJECT:
        return (Resource) getRoot().getProject(path.toOSString());
      case IResource.ROOT:
        return (Resource) getRoot();
    }
    Assert.isLegal(false);
    // will never get here because of assertion.
    return null;
  }

  @Override
  public void addResourceChangeListener(IResourceChangeListener listener) {
    // TODO
    //        throw new UnsupportedOperationException();
  }

  @Override
  public void addResourceChangeListener(IResourceChangeListener listener, int eventMask) {
    //        throw new UnsupportedOperationException();
    // TODO
  }

  @Override
  public ISavedState addSaveParticipant(Plugin plugin, ISaveParticipant iSaveParticipant)
      throws CoreException {
    throw new UnsupportedOperationException();
  }

  @Override
  public ISavedState addSaveParticipant(String s, ISaveParticipant iSaveParticipant)
      throws CoreException {
    throw new UnsupportedOperationException();
  }

  @Override
  public void build(int i, IProgressMonitor iProgressMonitor) throws CoreException {
    throw new UnsupportedOperationException();
  }

  @Override
  public void build(
      IBuildConfiguration[] iBuildConfigurations,
      int i,
      boolean b,
      IProgressMonitor iProgressMonitor)
      throws CoreException {
    throw new UnsupportedOperationException();
  }

  @Override
  public void checkpoint(boolean b) {
    //        throw new UnsupportedOperationException();
  }

  @Override
  public IProject[][] computePrerequisiteOrder(IProject[] iProjects) {
    throw new UnsupportedOperationException();
  }

  @Override
  public ProjectOrder computeProjectOrder(IProject[] iProjects) {
    throw new UnsupportedOperationException();
  }

  @Override
  public IStatus copy(
      IResource[] iResources, IPath iPath, boolean b, IProgressMonitor iProgressMonitor)
      throws CoreException {
    throw new UnsupportedOperationException();
  }

  @Override
  public IStatus copy(IResource[] iResources, IPath iPath, int i, IProgressMonitor iProgressMonitor)
      throws CoreException {
    throw new UnsupportedOperationException();
  }

  @Override
  public IStatus delete(IResource[] resources, boolean force, IProgressMonitor monitor)
      throws CoreException {
    int updateFlags = force ? IResource.FORCE : IResource.NONE;
    updateFlags |= IResource.KEEP_HISTORY;
    return delete(resources, updateFlags, monitor);
  }

  @Override
  public IStatus delete(IResource[] resources, int updateFlags, IProgressMonitor monitor)
      throws CoreException {
    monitor = Policy.monitorFor(monitor);
    try {
      int opWork = Math.max(resources.length, 1);
      int totalWork = Policy.totalWork * opWork / Policy.opWork;
      String message = Messages.resources_deleting_0;
      monitor.beginTask(message, totalWork);
      message = Messages.resources_deleteProblem;
      MultiStatus result =
          new MultiStatus(
              ResourcesPlugin.PI_RESOURCES, IResourceStatus.INTERNAL_ERROR, message, null);
      if (resources.length == 0) {
        return result;
      }
      resources = resources.clone(); // to avoid concurrent changes to this array
      try {
        prepareOperation(getRoot(), monitor);
        beginOperation(true);
        for (int i = 0; i < resources.length; i++) {
          Policy.checkCanceled(monitor);
          Resource resource = (Resource) resources[i];
          if (resource == null) {
            monitor.worked(1);
            continue;
          }
          try {
            resource.delete(updateFlags, Policy.subMonitorFor(monitor, 1));
          } catch (CoreException e) {
            // Don't really care about the exception unless the resource is still around.
            ResourceInfo info = resource.getResourceInfo(false, false);
            if (resource.exists(resource.getFlags(info), false)) {
              message = NLS.bind(Messages.resources_couldnotDelete, resource.getFullPath());
              result.merge(
                  new org.eclipse.core.internal.resources.ResourceStatus(
                      IResourceStatus.FAILED_DELETE_LOCAL, resource.getFullPath(), message));
              result.merge(e.getStatus());
            }
          }
        }
        if (result.matches(IStatus.ERROR)) {
          throw new ResourceException(result);
        }
        return result;
      } catch (OperationCanceledException e) {
        getWorkManager().operationCanceled();
        throw e;
      } finally {
        endOperation(getRoot(), true, Policy.subMonitorFor(monitor, totalWork - opWork));
      }
    } finally {
      monitor.done();
    }
  }

  @Override
  public void deleteMarkers(IMarker[] iMarkers) throws CoreException {
    throw new UnsupportedOperationException();
  }

  @Override
  public void forgetSavedTree(String s) {
    throw new UnsupportedOperationException();
  }

  @Override
  public IFilterMatcherDescriptor[] getFilterMatcherDescriptors() {
    throw new UnsupportedOperationException();
  }

  @Override
  public IFilterMatcherDescriptor getFilterMatcherDescriptor(String s) {
    throw new UnsupportedOperationException();
  }

  @Override
  public IProjectNatureDescriptor[] getNatureDescriptors() {
    throw new UnsupportedOperationException();
  }

  @Override
  public IProjectNatureDescriptor getNatureDescriptor(String s) {
    throw new UnsupportedOperationException();
  }

  @Override
  public Map<IProject, IProject[]> getDanglingReferences() {
    throw new UnsupportedOperationException();
  }

  @Override
  public IWorkspaceDescription getDescription() {
    WorkspaceDescription workingCopy = defaultWorkspaceDescription();
    //        description.copyTo(workingCopy);
    return workingCopy;
  }

  @Override
  public void setDescription(IWorkspaceDescription iWorkspaceDescription) throws CoreException {
    throw new UnsupportedOperationException();
  }

  @Override
  public IWorkspaceRoot getRoot() {
    return defaultRoot;
  }

  @Override
  public IResourceRuleFactory getRuleFactory() {
<<<<<<< HEAD
    //note that the rule factory is created lazily because it
    //requires loading the teamHook extension
    if (ruleFactory == null) {
      ruleFactory = new Rules(this);
    }
=======
    // note that the rule factory is created lazily because it
    // requires loading the teamHook extension
    if (ruleFactory == null) ruleFactory = new Rules(this);
>>>>>>> 6a95b6d7
    return ruleFactory;
  }

  @Override
  public ISynchronizer getSynchronizer() {
    throw new UnsupportedOperationException();
  }

  @Override
  public boolean isAutoBuilding() {
    throw new UnsupportedOperationException();
  }

  @Override
  public boolean isTreeLocked() {
    // todo
    return false;
  }

  @Override
  public IProjectDescription loadProjectDescription(IPath iPath) throws CoreException {
    throw new UnsupportedOperationException();
  }

  @Override
  public IProjectDescription loadProjectDescription(InputStream inputStream) throws CoreException {
    throw new UnsupportedOperationException();
  }

  @Override
  public IStatus move(
      IResource[] iResources, IPath iPath, boolean b, IProgressMonitor iProgressMonitor)
      throws CoreException {
    throw new UnsupportedOperationException();
  }

  @Override
  public IStatus move(IResource[] iResources, IPath iPath, int i, IProgressMonitor iProgressMonitor)
      throws CoreException {
    throw new UnsupportedOperationException();
  }

  @Override
  public IBuildConfiguration newBuildConfig(String s, String s1) {
    throw new UnsupportedOperationException();
  }

  @Override
  public IProjectDescription newProjectDescription(String s) {
    throw new UnsupportedOperationException();
  }

  @Override
  public void removeResourceChangeListener(IResourceChangeListener listener) {
    //        throw new UnsupportedOperationException();
    // TODO
  }

  @Override
  public void removeSaveParticipant(Plugin plugin) {
    throw new UnsupportedOperationException();
  }

  @Override
  public void removeSaveParticipant(String s) {
    throw new UnsupportedOperationException();
  }

  /**
   * Called before checking the pre-conditions of an operation. Optionally supply a scheduling rule
   * to determine when the operation is safe to run. If a scheduling rule is supplied, this method
   * will block until it is safe to run.
   *
   * @param rule the scheduling rule that describes what this operation intends to modify.
   */
  public void prepareOperation(ISchedulingRule rule, IProgressMonitor monitor)
      throws CoreException {
    try {
      // make sure autobuild is not running if it conflicts with this operation
      ISchedulingRule buildRule = getRuleFactory().buildRule();
      //            if (rule != null && buildRule != null && (rule.isConflicting(buildRule) ||
      // buildRule.isConflicting(rule)))
      //                buildManager.interrupt();
    } finally {
      getWorkManager().checkIn(rule, monitor);
    }
    //        if (!isOpen()) {
    //            String message = Messages.resources_workspaceClosed;
    //            throw new ResourceException(IResourceStatus.OPERATION_FAILED, null, message,
    // null);
    //        }
  }

  /**
   * We should not have direct references to this field. All references should go through this
   * method.
   */
  public WorkManager getWorkManager() throws CoreException {
    if (_workManager == null) {
      String message = Messages.resources_shutdown;
      throw new ResourceException(
          new ResourceStatus(IResourceStatus.INTERNAL_ERROR, null, message));
    }
    return _workManager;
  }

  @Override
  public void run(
      IWorkspaceRunnable action, ISchedulingRule rule, int options, IProgressMonitor monitor)
      throws CoreException {
    monitor = Policy.monitorFor(monitor);
    try {
      monitor.beginTask("", Policy.totalWork); // $NON-NLS-1$
      int depth = -1;
      boolean avoidNotification = (options & IWorkspace.AVOID_UPDATE) != 0;
      try {
        prepareOperation(rule, monitor);
        beginOperation(true);
        //                if (avoidNotification)
        //                    avoidNotification = notificationManager.beginAvoidNotify();
        depth = getWorkManager().beginUnprotected();
        action.run(
            Policy.subMonitorFor(
                monitor, Policy.opWork, SubProgressMonitor.PREPEND_MAIN_LABEL_TO_SUBTASK));
      } catch (OperationCanceledException e) {
        getWorkManager().operationCanceled();
        throw e;
      } finally {
        //                if (avoidNotification)
        //                    notificationManager.endAvoidNotify();
        if (depth >= 0) {
          getWorkManager().endUnprotected(depth);
        }
        endOperation(rule, false, Policy.subMonitorFor(monitor, Policy.endOpWork));
      }
    } finally {
      monitor.done();
    }
  }

  public void beginOperation(boolean createNewTree) throws CoreException {
    WorkManager workManager = getWorkManager();
    workManager.incrementNestedOperations();
<<<<<<< HEAD
    if (!workManager.isBalanced()) {
      Assert.isTrue(false, "Operation was not prepared."); //$NON-NLS-1$
    }
=======
    if (!workManager.isBalanced())
      Assert.isTrue(false, "Operation was not prepared."); // $NON-NLS-1$
>>>>>>> 6a95b6d7
    //        if (workManager.getPreparedOperationDepth() > 1) {
    //            if (createNewTree && tree.isImmutable())
    //                newWorkingTree();
    //            return;
    //        }
    //        // stash the current tree as the basis for this operation.
    //        operationTree = tree;
    //        if (createNewTree && tree.isImmutable())
    //            newWorkingTree();
  }

  /**
   * End an operation (group of resource changes). Notify interested parties that resource changes
   * have taken place. All registered resource change listeners are notified. If autobuilding is
   * enabled, a build is run.
   */
  public void endOperation(ISchedulingRule rule, boolean build, IProgressMonitor monitor)
      throws CoreException {
    WorkManager workManager = getWorkManager();
<<<<<<< HEAD
    //don't do any end operation work if we failed to check in
    if (workManager.checkInFailed(rule)) {
      return;
    }
=======
    // don't do any end operation work if we failed to check in
    if (workManager.checkInFailed(rule)) return;
>>>>>>> 6a95b6d7
    // This is done in a try finally to ensure that we always decrement the operation count
    // and release the workspace lock.  This must be done at the end because snapshot
    // and "hasChanges" comparison have to happen without interference from other threads.
    boolean hasTreeChanges = false;
    boolean depthOne = false;
    try {
      workManager.setBuild(build);
      // if we are not exiting a top level operation then just decrement the count and return
      depthOne = workManager.getPreparedOperationDepth() == 1;
      //            if (!(notificationManager.shouldNotify() || depthOne)) {
      //                notificationManager.requestNotify();
      //                return;
      //            }
      // do the following in a try/finally to ensure that the operation tree is nulled at the end
      // as we are completing a top level operation.
      try {
        //                notificationManager.beginNotify();
        // check for a programming error on using beginOperation/endOperation
        Assert.isTrue(
            workManager.getPreparedOperationDepth() > 0,
            "Mismatched begin/endOperation"); // $NON-NLS-1$

        // At this time we need to re-balance the nested operations. It is necessary because
        // build() and snapshot() should not fail if they are called.
        workManager.rebalanceNestedOperations();

        // find out if any operation has potentially modified the tree
        //                hasTreeChanges = workManager.shouldBuild();
        // double check if the tree has actually changed
        //                if (hasTreeChanges)
        //                    hasTreeChanges = operationTree != null && ElementTree.hasChanges(tree,
        // operationTree, ResourceComparator
        // .getBuildComparator(), true);
        //                broadcastPostChange();
        //                // Request a snapshot if we are sufficiently out of date.
        //                saveManager.snapshotIfNeeded(hasTreeChanges);
      } finally {
        //                // make sure the tree is immutable if we are ending a top-level operation.
        //                if (depthOne) {
        //                    tree.immutable();
        //                    operationTree = null;
        //                } else
        //                    newWorkingTree();
      }
    } finally {
      workManager.checkOut(rule);
    }
    //        if (depthOne)
    //            buildManager.endTopLevel(hasTreeChanges);
  }

  @Override
  public void run(IWorkspaceRunnable action, IProgressMonitor monitor) throws CoreException {
    run(action, defaultRoot, IWorkspace.AVOID_UPDATE, monitor);
  }

  @Override
  public IStatus save(boolean b, IProgressMonitor iProgressMonitor) throws CoreException {
    throw new UnsupportedOperationException();
  }

  @Override
  public String[] sortNatureSet(String[] strings) {
    throw new UnsupportedOperationException();
  }

  @Override
  public IStatus validateEdit(IFile[] iFiles, Object o) {
    throw new UnsupportedOperationException();
  }

  @Override
  public IStatus validateFiltered(IResource iResource) {
    throw new UnsupportedOperationException();
  }

  @Override
  public IStatus validateLinkLocation(IResource iResource, IPath iPath) {
    throw new UnsupportedOperationException();
  }

  @Override
  public IStatus validateLinkLocationURI(IResource iResource, URI uri) {
    throw new UnsupportedOperationException();
  }

  @Override
  public IStatus validateName(String segment, int type) {
    String message;
    /* segment must not be null */
    if (segment == null) {
      message = Messages.resources_nameNull;
      return new org.eclipse.core.internal.resources.ResourceStatus(
          IResourceStatus.INVALID_VALUE, null, message);
    }

    // cannot be an empty string
    if (segment.length() == 0) {
      message = Messages.resources_nameEmpty;
      return new org.eclipse.core.internal.resources.ResourceStatus(
          IResourceStatus.INVALID_VALUE, null, message);
    }

    /* test invalid characters */
    char[] chars = OS.INVALID_RESOURCE_CHARACTERS;
    for (int i = 0; i < chars.length; i++) {
      if (segment.indexOf(chars[i]) != -1) {
        message = NLS.bind(Messages.resources_invalidCharInName, String.valueOf(chars[i]), segment);
        return new org.eclipse.core.internal.resources.ResourceStatus(
            IResourceStatus.INVALID_VALUE, null, message);
      }
    }

    /* test invalid OS names */
    if (!OS.isNameValid(segment)) {
      message = NLS.bind(Messages.resources_invalidName, segment);
      return new org.eclipse.core.internal.resources.ResourceStatus(
          IResourceStatus.INVALID_VALUE, null, message);
    }
    return Status.OK_STATUS;
  }

  @Override
  public IStatus validateNatureSet(String[] strings) {
    throw new UnsupportedOperationException();
  }

  @Override
  public IStatus validatePath(String path, int type) {
    /* path must not be null */
    if (path == null) {
      String message = Messages.resources_pathNull;
      return new org.eclipse.core.internal.resources.ResourceStatus(
          IResourceStatus.INVALID_VALUE, null, message);
    }
    return validatePath(Path.fromOSString(path), type, false);
  }

  /**
   * Validates that the given workspace path is valid for the given type. If <code>lastSegmentOnly
   * </code> is true, it is assumed that all segments except the last one have previously been
   * validated. This is an optimization for validating a leaf resource when it is known that the
   * parent exists (and thus its parent path must already be valid).
   */
  public IStatus validatePath(IPath path, int type, boolean lastSegmentOnly) {
    String message;

    /* path must not be null */
    if (path == null) {
      message = Messages.resources_pathNull;
      return new org.eclipse.core.internal.resources.ResourceStatus(
          IResourceStatus.INVALID_VALUE, null, message);
    }

    /* path must not have a device separator */
    if (path.getDevice() != null) {
      message =
          NLS.bind(
              Messages.resources_invalidCharInPath, String.valueOf(IPath.DEVICE_SEPARATOR), path);
      return new org.eclipse.core.internal.resources.ResourceStatus(
          IResourceStatus.INVALID_VALUE, null, message);
    }

    /* path must not be the root path */
    if (path.isRoot()) {
      message = Messages.resources_invalidRoot;
      return new org.eclipse.core.internal.resources.ResourceStatus(
          IResourceStatus.INVALID_VALUE, null, message);
    }

    /* path must be absolute */
    if (!path.isAbsolute()) {
      message = NLS.bind(Messages.resources_mustBeAbsolute, path);
      return new org.eclipse.core.internal.resources.ResourceStatus(
          IResourceStatus.INVALID_VALUE, null, message);
    }

    /* validate segments */
    int numberOfSegments = path.segmentCount();
    if ((type & IResource.PROJECT) != 0) {
      if (numberOfSegments == ICoreConstants.PROJECT_SEGMENT_LENGTH) {
        return validateName(path.segment(0), IResource.PROJECT);
      } else if (type == IResource.PROJECT) {
        message = NLS.bind(Messages.resources_projectPath, path);
        return new org.eclipse.core.internal.resources.ResourceStatus(
            IResourceStatus.INVALID_VALUE, null, message);
      }
    }
    if ((type & (IResource.FILE | IResource.FOLDER)) != 0) {
      if (numberOfSegments < ICoreConstants.MINIMUM_FILE_SEGMENT_LENGTH) {
        message = NLS.bind(Messages.resources_resourcePath, path);
        return new org.eclipse.core.internal.resources.ResourceStatus(
            IResourceStatus.INVALID_VALUE, null, message);
      }
      int fileFolderType = type &= ~IResource.PROJECT;
      int segmentCount = path.segmentCount();
      if (lastSegmentOnly) {
        return validateName(path.segment(segmentCount - 1), fileFolderType);
      }
      IStatus status = validateName(path.segment(0), IResource.PROJECT);
      if (!status.isOK()) {
        return status;
      }
      // ignore first segment (the project)
      for (int i = 1; i < segmentCount; i++) {
        status = validateName(path.segment(i), fileFolderType);
        if (!status.isOK()) {
          return status;
        }
      }
      return Status.OK_STATUS;
    }
    message = NLS.bind(Messages.resources_invalidPath, path);
    return new org.eclipse.core.internal.resources.ResourceStatus(
        IResourceStatus.INVALID_VALUE, null, message);
  }

  @Override
  public IStatus validateProjectLocation(IProject iProject, IPath iPath) {
    throw new UnsupportedOperationException();
  }

  @Override
  public IStatus validateProjectLocationURI(IProject iProject, URI uri) {
    throw new UnsupportedOperationException();
  }

  @Override
  public IPathVariableManager getPathVariableManager() {
    throw new UnsupportedOperationException();
  }

  @Override
  public Object getAdapter(Class aClass) {
    if (aClass == IUndoContext.class) {
      return undoContext;
    }
    throw new UnsupportedOperationException();
  }

  public java.io.File getFile(IPath path) {
    return new java.io.File(wsPath, path.toOSString());
  }

  public ResourceInfo getResourceInfo(IPath path) {
    String wsPath = absolutize(path.toOSString());
    return fsManagerProvider.get().exists(wsPath) ? newElement(getType(wsPath)) : null;
  }

  private int getType(String wsPath) {
    if (fsManagerProvider.get().existsAsFile(wsPath)) {
      return IResource.FILE;
    } else {
      if (projectManager.get().isRegistered(wsPath)) {
        return IResource.PROJECT;
      } else {
        return IResource.FOLDER;
      }
    }
  }

  /** Create and return a new tree element of the given type. */
  protected ResourceInfo newElement(int type) {
    ResourceInfo result = null;
    switch (type) {
      case IResource.FILE:
      case IResource.FOLDER:
        result = new ResourceInfo(type);
        break;
      case IResource.PROJECT:
        result = new ResourceInfo(type);
        break;
      case IResource.ROOT:
        result = new ResourceInfo(type);
        break;
    }

    return result;
  }

  public IResource[] getChildren(IPath path) {

    String parentWsPath = absolutize(path.toOSString());
    if (fsManagerProvider.get().existsAsDir(parentWsPath)) {
      List<String> allChildrenWsPaths =
          new ArrayList<>(fsManagerProvider.get().getAllChildrenWsPaths(parentWsPath));
      if (!allChildrenWsPaths.isEmpty()) {
        IResource[] resources = new IResource[allChildrenWsPaths.size()];
        for (int i = 0; i < allChildrenWsPaths.size(); i++) {
          String childWsPath = allChildrenWsPaths.get(i);
          IPath iPath = new Path(childWsPath);
          resources[i] = newResource(iPath, getType(childWsPath));
        }
        resources =
            Arrays.stream(resources)
                .sorted((o1, o2) -> o1.getName().compareToIgnoreCase(o2.getName()))
                .toArray(IResource[]::new);
        return resources;
      }
    }
    return ICoreConstants.EMPTY_RESOURCE_ARRAY;
  }

  public void createResource(IResource resource, int updateFlags) throws CoreException {
    try {
      IPath path = resource.getFullPath();
      switch (resource.getType()) {
        case IResource.FILE:
          String newName = path.lastSegment();
          String childWsPath = absolutize(path.removeLastSegments(1).toOSString());

          if (!fsManagerProvider.get().exists(childWsPath)) {
            throw new NotFoundException(
                "Can't find parent folder: " + path.removeLastSegments(1).toOSString());
          }
          String newFileWsPath = resolve(childWsPath, newName);
          fsManagerProvider.get().createFile(newFileWsPath);
          break;
        case IResource.FOLDER:
          String directoryWsPath = absolutize(path.toOSString());
          fsManagerProvider.get().createDir(directoryWsPath);
          break;
        case IResource.PROJECT:
          ProjectConfigImpl projectConfig = new ProjectConfigImpl();
          projectConfig.setPath(resource.getName());
          projectConfig.setName(resource.getName());
          projectConfig.setType(BaseProjectType.ID);
          projectManager.get().create(projectConfig, new HashMap<>());
          break;
        default:
          throw new UnsupportedOperationException();
      }
    } catch (ForbiddenException
        | ConflictException
        | ServerException
        | NotFoundException
        | BadRequestException e) {
      throw new CoreException(new Status(0, ResourcesPlugin.getPluginId(), e.getMessage(), e));
    }
  }

  public void setFileContent(File file, InputStream content) {
    try {
      String fileWsPath = absolutize(file.getFullPath().toOSString());
      if (fsManagerProvider.get().existsAsFile(fileWsPath)) {
        fsManagerProvider.get().update(fileWsPath, content);
      }
    } catch (ServerException | NotFoundException | ConflictException e) {
      ResourcesPlugin.log(e);
    }
  }

  public TeamHook getTeamHook() {
    // default to use Core's implementation
<<<<<<< HEAD
    //create anonymous subclass because TeamHook is abstract
    if (teamHook == null) {
=======
    // create anonymous subclass because TeamHook is abstract
    if (teamHook == null)
>>>>>>> 6a95b6d7
      teamHook =
          new TeamHook() {
            // empty
          };
    }
    return teamHook;
  }

  public void delete(Resource resource) {
    try {
      projectManager.get().delete(resource.getFullPath().toOSString());
    } catch (ServerException | ForbiddenException | ConflictException | NotFoundException e) {
      LOG.error(e.getMessage(), e);
    }
  }

  void write(
      File file, InputStream content, int updateFlags, boolean append, IProgressMonitor monitor)
      throws CoreException {
    try {
      String fileWsPath = absolutize(file.getFullPath().toOSString());
      if (!fsManagerProvider.get().existsAsFile(fileWsPath)) {
        fsManagerProvider.get().createFile(fileWsPath, content);
      } else {
        fsManagerProvider.get().update(fileWsPath, content);
      }
    } catch (ConflictException | ServerException | NotFoundException e) {
      throw new CoreException(new Status(0, "", e.getMessage(), e));
    }
  }

  public void standardMoveFile(
      IFile file, IFile destination, int updateFlags, IProgressMonitor monitor)
      throws CoreException {
    String srcWsPath = absolutize(file.getFullPath().toOSString());
    String dstDirectoryWsPath =
        absolutize(destination.getFullPath().removeLastSegments(1).toOSString());
    String dstWsPath = resolve(dstDirectoryWsPath, destination.getName());

    try {
      fsManagerProvider.get().move(srcWsPath, dstWsPath);
    } catch (NotFoundException | ConflictException | ServerException e) {
      throw new CoreException(new Status(0, "", e.getMessage(), e));
    }
  }

  public void standardMoveFolder(
      IFolder folder, IFolder destination, int updateFlags, IProgressMonitor monitor)
      throws CoreException {
    String srcWsPath = absolutize(folder.getFullPath().toOSString());
    String dstParentWsPath =
        absolutize(destination.getFullPath().removeLastSegments(1).toOSString());
    String dstWsPath = resolve(dstParentWsPath, destination.getName());

    try {
      fsManagerProvider.get().move(srcWsPath, dstWsPath);
    } catch (NotFoundException | ConflictException | ServerException e) {
      throw new CoreException(new Status(0, "", e.getMessage(), e));
    }
  }

  public void standardMoveProject(
      IProject project,
      IProjectDescription description,
      int updateFlags,
      IProgressMonitor monitor) {
    throw new UnsupportedOperationException("standardMoveProject");
  }

  public void addLifecycleListener(org.eclipse.core.internal.resources.Rules rules) {}

  /** Returns project manager associated with this workspace */
  public ProjectManager getProjectRegistry() {
    return projectManager.get();
  }
}<|MERGE_RESOLUTION|>--- conflicted
+++ resolved
@@ -356,17 +356,11 @@
 
   @Override
   public IResourceRuleFactory getRuleFactory() {
-<<<<<<< HEAD
-    //note that the rule factory is created lazily because it
-    //requires loading the teamHook extension
+    // note that the rule factory is created lazily because it
+    // requires loading the teamHook extension
     if (ruleFactory == null) {
       ruleFactory = new Rules(this);
     }
-=======
-    // note that the rule factory is created lazily because it
-    // requires loading the teamHook extension
-    if (ruleFactory == null) ruleFactory = new Rules(this);
->>>>>>> 6a95b6d7
     return ruleFactory;
   }
 
@@ -510,14 +504,9 @@
   public void beginOperation(boolean createNewTree) throws CoreException {
     WorkManager workManager = getWorkManager();
     workManager.incrementNestedOperations();
-<<<<<<< HEAD
     if (!workManager.isBalanced()) {
-      Assert.isTrue(false, "Operation was not prepared."); //$NON-NLS-1$
-    }
-=======
-    if (!workManager.isBalanced())
       Assert.isTrue(false, "Operation was not prepared."); // $NON-NLS-1$
->>>>>>> 6a95b6d7
+    }
     //        if (workManager.getPreparedOperationDepth() > 1) {
     //            if (createNewTree && tree.isImmutable())
     //                newWorkingTree();
@@ -537,15 +526,10 @@
   public void endOperation(ISchedulingRule rule, boolean build, IProgressMonitor monitor)
       throws CoreException {
     WorkManager workManager = getWorkManager();
-<<<<<<< HEAD
-    //don't do any end operation work if we failed to check in
+    // don't do any end operation work if we failed to check in
     if (workManager.checkInFailed(rule)) {
       return;
     }
-=======
-    // don't do any end operation work if we failed to check in
-    if (workManager.checkInFailed(rule)) return;
->>>>>>> 6a95b6d7
     // This is done in a try finally to ensure that we always decrement the operation count
     // and release the workspace lock.  This must be done at the end because snapshot
     // and "hasChanges" comparison have to happen without interference from other threads.
@@ -900,13 +884,8 @@
 
   public TeamHook getTeamHook() {
     // default to use Core's implementation
-<<<<<<< HEAD
-    //create anonymous subclass because TeamHook is abstract
+    // create anonymous subclass because TeamHook is abstract
     if (teamHook == null) {
-=======
-    // create anonymous subclass because TeamHook is abstract
-    if (teamHook == null)
->>>>>>> 6a95b6d7
       teamHook =
           new TeamHook() {
             // empty
