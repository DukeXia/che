/*
 * Copyright (c) 2012-2017 Red Hat, Inc.
 * All rights reserved. This program and the accompanying materials
 * are made available under the terms of the Eclipse Public License v1.0
 * which accompanies this distribution, and is available at
 * http://www.eclipse.org/legal/epl-v10.html
 *
 * Contributors:
 *   Red Hat, Inc. - initial API and implementation
 */
package org.eclipse.che.api.git;

import static com.google.common.base.Strings.isNullOrEmpty;
import static java.util.Collections.emptyList;
import static java.util.Collections.singletonList;
import static org.eclipse.che.api.git.GitProjectType.GIT_CURRENT_HEAD_NAME;
import static org.eclipse.che.api.git.GitProjectType.GIT_REPOSITORY_REMOTES;
import static org.eclipse.che.api.git.GitProjectType.VCS_PROVIDER_NAME;

import com.google.inject.Inject;
import java.util.List;
import java.util.stream.Collectors;
import javax.inject.Singleton;
import org.eclipse.che.api.core.ApiException;
import org.eclipse.che.api.core.model.workspace.config.ProjectConfig;
import org.eclipse.che.api.fs.server.PathTransformer;
import org.eclipse.che.api.git.params.LogParams;
import org.eclipse.che.api.git.shared.Remote;
import org.eclipse.che.api.project.server.type.ReadonlyValueProvider;
import org.eclipse.che.api.project.server.type.ValueProvider;
import org.eclipse.che.api.project.server.type.ValueProviderFactory;
import org.eclipse.che.api.project.server.type.ValueStorageException;

/** @author Roman Nikitenko */
@Singleton
public class GitValueProviderFactory implements ValueProviderFactory {

  @Inject private PathTransformer pathTransformer;

  @Inject private GitConnectionFactory gitConnectionFactory;

  @Override
  public ValueProvider newInstance(ProjectConfig projectConfig) {
    return new ReadonlyValueProvider() {
      @Override
      public List<String> getValues(String attributeName) throws ValueStorageException {
        if (isNullOrEmpty(projectConfig.getPath())) {
          return emptyList();
        }
<<<<<<< HEAD

        String fsPath = pathTransformer.transform(projectConfig.getPath()).toString();

        try (GitConnection gitConnection = gitConnectionFactory.getConnection(fsPath)) {
          //check whether the folder belongs to git repository
=======
        try (GitConnection gitConnection =
            gitConnectionFactory.getConnection(resolveLocalPath(folder))) {
          // check whether the folder belongs to git repository
>>>>>>> 6a95b6d7
          if (!gitConnection.isInsideWorkTree()) {
            return emptyList();
          }

          switch (attributeName) {
            case VCS_PROVIDER_NAME:
              return singletonList("git");
            case GIT_CURRENT_HEAD_NAME:
              String currentBranch = gitConnection.getCurrentBranch();
              return singletonList(
                  "HEAD".equals(currentBranch)
                      ? gitConnection
                          .log(LogParams.create().withMaxCount(1))
                          .getCommits()
                          .get(0)
                          .getId()
                      : currentBranch);
            case GIT_REPOSITORY_REMOTES:
              return gitConnection
                  .remoteList(null, false)
                  .stream()
                  .map(Remote::getUrl)
                  .collect(Collectors.toList());
            default:
              return emptyList();
          }
        } catch (ApiException e) {
          throw new ValueStorageException(e.getMessage());
        }
      }
    };
  }
}<|MERGE_RESOLUTION|>--- conflicted
+++ resolved
@@ -47,17 +47,11 @@
         if (isNullOrEmpty(projectConfig.getPath())) {
           return emptyList();
         }
-<<<<<<< HEAD
 
         String fsPath = pathTransformer.transform(projectConfig.getPath()).toString();
 
         try (GitConnection gitConnection = gitConnectionFactory.getConnection(fsPath)) {
-          //check whether the folder belongs to git repository
-=======
-        try (GitConnection gitConnection =
-            gitConnectionFactory.getConnection(resolveLocalPath(folder))) {
           // check whether the folder belongs to git repository
->>>>>>> 6a95b6d7
           if (!gitConnection.isInsideWorkTree()) {
             return emptyList();
           }
