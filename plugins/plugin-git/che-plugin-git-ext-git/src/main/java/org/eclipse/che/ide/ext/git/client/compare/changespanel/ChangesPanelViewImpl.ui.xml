--- conflicted
+++ resolved
@@ -23,28 +23,14 @@
             width: 30px;
             min-width: auto;
         }
-
-        .git-changes-tool-button {
-            min-width: 22px;
-            min-height: 22px;
-            width: 22px;
-            height: 22px;
-            padding: 0 0;
-        }
     </ui:style>
 
     <g:DockLayoutPanel width="100%" height="100%">
         <g:north size="25">
             <g:FlowPanel>
-<<<<<<< HEAD
-                <g:Button ui:field="changeViewModeButton" width="140px" addStyleNames="{style.space}"/>
-                <g:Button ui:field="expandButton"  addStyleNames="{style.space} {style.git-changes-tool-button}"/>
-                <g:Button ui:field="collapseButton" addStyleNames="{style.space} {style.git-changes-tool-button}"/>
-=======
                 <g:Button ui:field="changeViewModeButton" addStyleNames="{style.button}"/>
                 <g:Button ui:field="expandButton" addStyleNames="{style.button}"/>
                 <g:Button ui:field="collapseButton" addStyleNames="{style.button}"/>
->>>>>>> 3d90ca43
             </g:FlowPanel>
         </g:north>
         <g:center>
