--- conflicted
+++ resolved
@@ -116,14 +116,9 @@
         Type type = content.contains("ref:") ? BRANCH : REVISION;
         String name = type == REVISION ? content : PATTERN.split(content)[1];
 
-<<<<<<< HEAD
-        //Update project attributes with new git values
+        // Update project attributes with new git values
 
         projectManager.setType(it.split("/")[1], GitProjectType.TYPE_ID, true);
-=======
-        // Update project attributes with new git values
-        projectRegistry.setProjectType(it.split("/")[1], GitProjectType.TYPE_ID, true);
->>>>>>> 6a95b6d7
 
         endpointIds.forEach(transmitConsumer(type, name));
 
